/*
 * This Source Code Form is subject to the terms of the Mozilla Public
 * License, v. 2.0. If a copy of the MPL was not distributed with this
 * file, You can obtain one at http://mozilla.org/MPL/2.0/.
 *
 * Copyright (c) 2019, Joyent, Inc.
 */

var mod_ajv = require('ajv');
var mod_assertplus = require('assert-plus');
var mod_jsprim = require('jsprim');

/*
 * queries.js: Exposes a function that returns a list of queries to be executed
 * by pgstatsmon to collect
 * metrics.
 *
 * Each object in the query array contains a number of required fields:
 *
 *    queries          array of query objects
 *
 *        name         human-readable name of the resulting metric
 *
 *        versionToSql an object whose values are a sql statement string, and
 *                     whose keys are a string of the minimum supported postgres
 *                     version that the query is expected to run against.  the
 *                     special key "all" denotes that the query can be expected
 *                     to run against all versions of postgres.  a mixture of
 *                     "all" and specific versions are not allowed.
 *
 *        statkey      unique per-row attribute name that pgstatsmon will use as
 *                     an index to store metrics in memory
 *
 *        metadata     array of attribute names to be used as metadata labels in
 *                     the resulting metric
 *
 *        counters     array of counter objects. Each counter object tracks the
 *                     value of the provided attribute from the sql result set.
 *                     Counters are used to represent things that only move up,
 *                     like bytes written or vacuum counts.
 *
 *            attr     attribute name from the sql result set. Used to find the
 *                     value of the metric.
 *
 *            help     human-readable string to assist in understanding what a
 *                     metric represents
 *
 *            unit     [optional] unit by which the metric should be measured
 *                     (e.g. 'ms' for 'milliseconds')
 *
 *        gauges       array of gauge objects. Each gauge object tracks the
 *                     value of the provided attribute from teh sql result set.
 *                     Gauges are used to represent things that can move up or
 *                     down, like connection counts and table sizes.
 *
 *            attr     attribute name from the sql result set. Used to find the
 *                     value of the metric.
 *
 *            help     human-readable string to assist in understanding what a
 *                     metric represents
 *
 *            unit     [optional] unit by which the metric should be measured
 *                     (e.g. 'ms' for 'milliseconds')
 *
 *
 * The query schema is validated when a consumer requests the set of queries.
 */

var METRIC_PROPERTY = {
    'type': 'array',
    'items': {
	'type': 'object',
	'properties': {
	    'attr': { 'type': 'string' },
	    'help': { 'type': 'string' },
	    'unit': { 'type': 'string' },
	    'expires': { 'type': 'boolean' }
	},
	'required': [ 'attr', 'help' ]
    }
};

var QUERY_SCHEMA = {
    'type': 'array',
    'items': {
	'type': 'object',
	'properties': {
	    'name': { 'type': 'string' },
	    'versionToSql': {
		'type': 'object',
		'minProperties': 1,
		'patternProperties': {
		    '^.*$': { 'type': 'string' }
		},
		'oneOf': [ {
		    'propertyNames': {
			'pattern': '[0-9]+'
		    }
		}, {
		    'propertyNames': {
			'pattern': 'all'
		    },
		    'maxProperties': 1
		} ]
	    },
	    'statkey': { 'type': 'string' },
	    'metadata': {
		'type': 'array',
		'items': { 'type': 'string' }
	    },
	    'counters': METRIC_PROPERTY,
	    'gauges': METRIC_PROPERTY
	},
	'required': [ 'name', 'statkey', 'versionToSql' ]
    }
};

<<<<<<< HEAD
var QUERIES = [ {
    'name': 'pg_stat_user_tables',
    'statkey': 'relname',
    'metadata': [ 'relname' ],
    'versionToSql': { 'all': 'SELECT * FROM pg_stat_user_tables;' },
    'counters': [ {
	'attr': 'analyze_count',
	'help': 'manual anaylze operations'
    }, {
	'attr': 'autoanalyze_count',
	'help': 'autoanalyze operations'
    }, {
	'attr': 'autovacuum_count',
	'help': 'autovacuum operations'
    }, {
	'attr': 'idx_scan',
	'help': 'index scans'
    }, {
	'attr': 'idx_tup_fetch',
	'help': 'index tuples fetched'
    }, {
	'attr': 'n_tup_del',
	'help': 'tuples deleted'
    }, {
	'attr': 'n_tup_hot_upd',
	'help': 'tuples updated (hot)'
    }, {
	'attr': 'n_tup_ins',
	'help': 'tuples inserted'
    }, {
	'attr': 'n_tup_upd',
	'help': 'tuples updated'
    }, {
	'attr': 'seq_scan',
	'help': 'sequential table scans'
    }, {
	'attr': 'seq_tup_read',
	'help': 'sequential tuples read'
    }, {
	'attr': 'vacuum_count',
	'help': 'manual vacuum operations'
    } ],
    'gauges': [ {
	'attr': 'n_live_tup',
	'help': 'estimated live tuples'
    }, {
	'attr': 'n_dead_tup',
	'help': 'estimated dead tuples'
    } ]
}, {
    'name': 'pg_statio_user_tables',
    'statkey': 'relname',
    'metadata': [ 'relname' ],
    'versionToSql': { 'all': 'SELECT * FROM pg_statio_user_tables;' },
    'counters': [ {
	'attr': 'heap_blks_read',
	'help': 'number of disk blocks read from this table'
    }, {
	'attr': 'heap_blks_hit',
	'help': 'number of buffer hits in this table'
    }, {
	'attr': 'idx_blks_read',
	'help': 'number of disk blocks read from all indexes on this table'
    }, {
	'attr': 'idx_blks_hit',
	'help': 'number of disk blocks hit in all indexes on this table'
    } ]
}, {
    'name': 'pg_statio_user_indexes',
    'statkey': 'indexrelname',
    'metadata': [ 'indexrelname', 'relname' ],
    'versionToSql': { 'all': 'SELECT * FROM pg_statio_user_indexes;' },
    'counters': [ {
	'attr': 'idx_blks_read',
	'help': 'number of disk blocks read from this index'
    }, {
	'attr': 'idx_blks_hit',
	'help': 'number of buffer hits in this index'
    } ]
}, {
    'name': 'pg_stat_replication',
    'statkey': 'application_name',
    'metadata': [ 'sync_state' ],
    'versionToSql': {
	'90400': [
	    'SELECT ',
	    'sync_state, ',
	    'sent_location - CAST (\'0/0\' AS pg_lsn) AS wal_sent, ',
	    'write_location - CAST (\'0/0\' AS pg_lsn) ',
	    'AS replica_wal_written, ',
	    'flush_location - CAST (\'0/0\' AS pg_lsn) ',
	    'AS replica_wal_flushed, ',
	    'replay_location - CAST (\'0/0\' AS pg_lsn) AS ',
	    'replica_wal_replayed ',
	    'FROM get_stat_replication();' ].join('\n'),
	'100000': [
	    'SELECT ',
	    'sync_state, ',
	    'sent_lsn - CAST (\'0/0\' AS pg_lsn) AS wal_sent, ',
	    'write_lsn - CAST (\'0/0\' AS pg_lsn) ',
	    'AS replica_wal_written, ',
	    'flush_lsn - CAST (\'0/0\' AS pg_lsn) ',
	    'AS replica_wal_flushed, ',
	    'replay_lsn - CAST (\'0/0\' AS pg_lsn) AS ',
	    'replica_wal_replayed ',
	    'FROM get_stat_replication();' ].join('\n')
    },
    'counters': [ {
	'attr': 'wal_sent',
	'help': 'wal bytes sent to replica', 'unit': 'bytes'
    }, {
	'attr': 'replica_wal_written',
	'help': 'wal bytes written by replica', 'unit': 'bytes'
    }, {
	'attr': 'replica_wal_flushed',
	'help': 'wal bytes flushed by replica', 'unit': 'bytes'
    }, {
	'attr': 'replica_wal_replayed',
	'help': 'wal bytes replayed into database by replica',
	'unit': 'bytes'
    } ]
}, {
    'name': 'pg_recovery',
    'statkey': 'recovery',
    'metadata': [],
    'versionToSql': {
	'90400': [
	    'SELECT \'recovery\' as recovery, ',
	    'pg_last_xlog_replay_location() - CAST (\'0/0\' AS pg_lsn) ',
	    '		AS wal_replayed_bytes, ',
	    '',
	    'CASE pg_is_in_recovery() WHEN \'t\' ',
	    'THEN (SELECT pg_last_xlog_receive_location() - ',
	    '		CAST (\'0/0\' AS pg_lsn))',
	    'ELSE (NULL) END AS wal_received_bytes, ',
	    '',
	    'CASE pg_is_in_recovery() WHEN \'t\' ',
	    'THEN (NULL) ',
	    'ELSE (SELECT pg_current_xlog_flush_location() - ',
	    '		CAST (\'0/0\' AS pg_lsn)) END ',
	    '              AS wal_flushed_bytes, ',
	    '',
	    'CASE pg_is_in_recovery() WHEN \'t\' ',
	    'THEN (NULL) ',
	    'ELSE (SELECT pg_current_xlog_insert_location() - ',
	    '		CAST (\'0/0\' AS pg_lsn)) END ',
	    '              AS wal_inserted_bytes;' ].join('\n'),
	'100000': [
	    'SELECT \'recovery\' as recovery, ',
	    'pg_last_wal_replay_lsn() - CAST (\'0/0\' AS pg_lsn) ',
	    '		AS wal_replayed_bytes, ',
	    '',
	    'CASE pg_is_in_recovery() WHEN \'t\' ',
	    'THEN (SELECT pg_last_wal_receive_lsn() - ',
	    '		CAST (\'0/0\' AS pg_lsn))',
	    'ELSE (NULL) END AS wal_received_bytes, ',
	    '',
	    'CASE pg_is_in_recovery() WHEN \'t\' ',
	    'THEN (NULL) ',
	    'ELSE (SELECT pg_current_wal_flush_lsn() - ',
	    '		CAST (\'0/0\' AS pg_lsn)) END ',
	    '              AS wal_flushed_bytes, ',
	    '',
	    'CASE pg_is_in_recovery() WHEN \'t\' ',
	    'THEN (NULL) ',
	    'ELSE (SELECT pg_current_wal_insert_lsn() - ',
	    '		CAST (\'0/0\' AS pg_lsn)) END ',
	    '              AS wal_inserted_bytes;' ].join('\n')
    },
    'counters': [ {
	'attr': 'wal_inserted_bytes',
	'help': 'WAL bytes inserted'
    }, {
	'attr': 'wal_replayed_bytes',
	'help': 'WAL bytes replayed into DB'
    }, {
	'attr': 'wal_received_bytes',
	'help': 'WAL bytes received from upstream server'
    }, {
	'attr': 'wal_flushed_bytes',
	'help': 'WAL bytes flushed to disk'
    } ]
}, {
    'name': 'pg_stat_activity',
    'statkey': 'datname',
    'metadata': [ 'datname', 'state' ],
    'versionToSql': { 'all': [
	'SELECT ',
	'pg_database.datname, states.state, ',
	'COALESCE(connections, 0) as connections ',
	'FROM ( ',
	'		VALUES ',
	'		(\'active\'), ',
	'		(\'idle\'), ',
	'		(\'idle in transaction\'), ',
	'		(\'idle in transaction (aborted)\'), ',
	'		(\'fastpath function call\'), ',
	'		(\'disabled\') ',
	') AS states(state) CROSS JOIN pg_database ',
	'LEFT JOIN ( ',
	'		SELECT ',
	'		datname, state, count(*) AS connections ',
	'		FROM get_stat_activity() ',
	'               GROUP BY datname,state) AS active ',
	'ON states.state = active.state ',
	'AND pg_database.datname = active.datname ',
	'WHERE pg_database.datname NOT LIKE \'template%\';' ].join('\n') },
    'gauges': [ {
	'attr': 'connections',
	'help': 'worker process state'
    } ]
}, {
    'name': 'pg_stat_database',
    'statkey': 'datname',
    'metadata': [ 'datname' ],
    'versionToSql': { 'all': [
	'SELECT * ',
	'FROM pg_stat_database ',
	'WHERE datname NOT LIKE \'postgres\' AND ',
	'datname NOT LIKE \'template%\';' ].join('\n') },
    'gauges': [ {
	'attr': 'numbackends',
	'help': 'number of connections'
    } ],
    'counters': [ {
	'attr': 'tup_returned',
	'help': 'tuples returned'
    }, {
	'attr': 'tup_fetched',
	'help': 'tuples fetched'
    }, {
	'attr': 'tup_inserted',
	'help': 'tuples inserted'
    }, {
	'attr': 'tup_updated',
	'help': 'tuples updated'
    }, {
	'attr': 'tup_deleted',
	'help': 'tuples deleted'
    }, {
	'attr': 'blks_read',
	'help': 'blocks read from disk'
    }, {
	'attr': 'blks_hit',
	'help': 'blocks read from buffercache'
    }, {
	'attr': 'xact_commit',
	'help': 'transactions committed'
    }, {
	'attr': 'xact_rollback',
	'help': 'transactions rolled back'
    }, {
	'attr': 'blk_read_time',
	'help': 'time spent reading blocks',
	'unit': 'ms'
    }, {
	'attr': 'blk_write_time',
	'help': 'time spent writing blocks',
	'unit': 'ms'
    } ]
}, {
    'name': 'pg_relation_size',
    'statkey': 'relname',
    'metadata': [ 'relname' ],
    'versionToSql': { 'all': [
	'SELECT relname, ',
	'		c.reltuples AS row_estimate,',
	'		pg_total_relation_size(c.oid) AS total_bytes,',
	'		pg_indexes_size(c.oid) AS index_bytes,',
	'		pg_total_relation_size(reltoastrelid) AS',
	'               toast_bytes ',
	'FROM pg_class c ',
	'LEFT JOIN pg_namespace n ON n.oid = c.relnamespace ',
	'WHERE relkind = \'r\' AND nspname LIKE \'public\';' ].join('\n') },
    'gauges': [ {
	'attr': 'row_estimate',
	'help': 'estimated number of tuples'
    }, {
	'attr': 'total_bytes',
	'help': 'total bytes used'
    }, {
	'attr': 'index_bytes',
	'help': 'bytes used by indexes'
    }, {
	'attr': 'toast_bytes',
	'help': 'bytes used by toast files'
    } ]
}, {
    'name': 'pg_stat_bgwriter',
    'statkey': 'bgwriter',
    'metadata': [],
    'versionToSql': { 'all': 'SELECT * FROM pg_stat_bgwriter;' },
    'counters': [ {
	'attr': 'checkpoints_timed',
	'help': 'scheduled checkpoints'
    }, {
	'attr': 'checkpoints_req',
	'help': 'requested checkpoints'
    }, {
	'attr': 'checkpoint_write_time',
	'help': 'time spent writing checkpoints to disk',
	'unit': 'ms'
    }, {
	'attr': 'checkpoint_sync_time',
	'help': 'time spent synchronizing checkpoints to disk',
	'unit': 'ms'
    }, {
	'attr': 'buffers_checkpoint',
	'help': 'buffers written during checkpoints'
    }, {
	'attr': 'buffers_clean',
	'help': 'buffers written by bgwriter'
    }, {
	'attr': 'maxwritten_clean',
	'help': 'number of times bgwriter stopped a cleaning scan because ' +
	    'too many buffers were written'
    }, {
	'attr': 'buffers_backend',
	'help': 'buffers written by a backend'
    }, {
	'attr': 'buffers_backend_fsync',
	'help': 'number of fsync calls by backends'
    }, {
	'attr': 'buffers_alloc',
	'help': 'number of buffers allocated'
    } ]
}, {
    'name': 'pg_vacuum',
    'statkey': 'relname',
    'metadata': [ 'relname' ],
    'versionToSql': { 'all': [
	// relowner 10 is hard-coded to be the 'postgres' superuser
	'SELECT ',
	'	     relname, age(relfrozenxid) AS xid_age, ',
	'	     (SELECT ',
	'		 setting::int FROM pg_settings ',
	'		 WHERE',
	'		 name = \'autovacuum_freeze_max_age\') - ',
	'            age(relfrozenxid)',
	'	     AS tx_until_wraparound_autovacuum ',
	'FROM pg_class WHERE relowner != 10 AND relkind = \'r\';' ].join('\n')
    },
    'gauges': [ {
	'attr': 'xid_age',
	'help': 'transactions since last wraparound autovacuum'
    }, {
	'attr': 'tx_until_wraparound_autovacuum',
	'help': 'transactions until the next wraparound autovacuum'
    } ]
}, {
    'name': 'pg_stat_progress_vacuum',
    'statkey': 'relname',
    'metadata': [ 'relname' ],
    'versionToSql': {
	'90600': 'SELECT * FROM get_stat_progress_vacuum();'
    },
    'gauges': [ {
	'attr': 'phase',
	'help': 'current processing phase of vacuum',
	'expires': true
    }, {
	'attr': 'query_start',
	'help': 'unix epoch timestamp of the vacuum began',
	'expires': true
    }, {
	'attr': 'heap_blks_total',
	'help': 'total number of heap blocks in the table as of the ' +
	    'beginning of the scan',
	'expires': true
    }, {
	'attr': 'heap_blks_scanned',
	'help': 'number of heap blocks scanned',
	'expires': true
    }, {
	'attr': 'heap_blks_vacuumed',
	'help': 'number of heap blocks vacuumed',
	'expires': true
    }, {
	'attr': 'index_vacuum_count',
	'help': 'number of completed index vacuum cycles',
	'expires': true
    }, {
	'attr': 'max_dead_tuples',
	'help': 'number of dead tuples that we can store before needing ' +
	    'to perform an index vacuum cycle',
	'expires': true
    }, {
	'attr': 'num_dead_tuples',
	'help': 'number of dead tuples collected since the last index ' +
	    'vacuum cycle',
	'expires': true
    } ]
} ];
=======
	var queries = [ {
	    'name': 'pg_stat_user_tables',
	     'sql': 'SELECT * FROM pg_stat_user_tables',
	     'statkey': 'relname',
	     'metadata': [ 'relname' ],
	     'counters': [
	         { 'attr': 'analyze_count',
	           'help': 'manual anaylze operations' },
	         { 'attr': 'autoanalyze_count',
	           'help': 'autoanalyze operations' },
	         { 'attr': 'autovacuum_count',
	           'help': 'autovacuum operations' },
	         { 'attr': 'idx_scan', 'help': 'index scans' },
	         { 'attr': 'idx_tup_fetch', 'help': 'index tuples fetched' },
	         { 'attr': 'n_tup_del', 'help': 'tuples deleted' },
	         { 'attr': 'n_tup_hot_upd', 'help': 'tuples updated (hot)' },
	         { 'attr': 'n_tup_ins', 'help': 'tuples inserted' },
	         { 'attr': 'n_tup_upd', 'help': 'tuples updated' },
	         { 'attr': 'seq_scan', 'help': 'sequential table scans' },
	         { 'attr': 'seq_tup_read', 'help': 'sequential tuples read' },
	         { 'attr': 'vacuum_count', 'help': 'manual vacuum operations' }
	     ],
	     'gauges': [
	         { 'attr': 'n_live_tup', 'help': 'estimated live tuples' },
	         { 'attr': 'n_dead_tup', 'help': 'estimated dead tuples' }
	     ]
	}, {
	    'name': 'pg_statio_user_tables',
	    'sql': 'SELECT * FROM pg_statio_user_tables',
	    'statkey': 'relname',
	    'metadata': [ 'relname' ],
	    'counters': [
	        { 'attr': 'heap_blks_read',
	          'help': 'number of disk blocks read from this table' },
	        { 'attr': 'heap_blks_hit',
	          'help': 'number of buffer hits in this table' },
	        { 'attr': 'idx_blks_read',
	          'help': 'number of disk blocks read from all indexes on ' +
	          'this table' },
	        { 'attr': 'idx_blks_hit',
	          'help': 'number of disk blocks hit in all indexes on this ' +
	          'table' }
	      ]
	}, {
	    'name': 'pg_statio_user_indexes',
	    'sql': 'SELECT * FROM pg_statio_user_indexes',
	    'statkey': 'indexrelname',
	    'metadata': [ 'indexrelname', 'relname' ],
	    'counters': [
	        { 'attr': 'idx_blks_read',
	          'help': 'number of disk blocks read from this index' },
	        { 'attr': 'idx_blks_hit',
	          'help': 'number of buffer hits in this index' }
	    ]
	}, {
	     'name': 'pg_stat_replication',
	     'statkey': 'application_name',
	     'metadata': [ 'sync_state' ],
	     'sql': [ /* this only works on Postgres 9.4+ */
	         'SELECT ',
	         'sync_state, ',
	         'sent_location - CAST (\'0/0\' AS pg_lsn) AS wal_sent, ',
	         'write_location - CAST (\'0/0\' AS pg_lsn) ',
	         'AS replica_wal_written, ',
	         'flush_location - CAST (\'0/0\' AS pg_lsn) ',
	         'AS replica_wal_flushed, ',
	         'replay_location - CAST (\'0/0\' AS pg_lsn) AS ',
	         'replica_wal_replayed ',
	         'FROM get_stat_replication();'
	     ].join('\n'),
	     'counters': [
	         { 'attr': 'wal_sent',
	           'help': 'wal bytes sent to replica', 'unit': 'bytes' },
	         { 'attr': 'replica_wal_written',
	           'help': 'wal bytes written by replica', 'unit': 'bytes' },
	         { 'attr': 'replica_wal_flushed',
	           'help': 'wal bytes flushed by replica', 'unit': 'bytes' },
	         { 'attr': 'replica_wal_replayed',
	           'help': 'wal bytes replayed into database by replica',
	           'unit': 'bytes' }
	     ]
	}, {
	     'name': 'pg_recovery',
	     'statkey': 'recovery',
	     'metadata': [],
	     'sql': [
	         'SELECT \'recovery\' as recovery, ',
	         'pg_last_xlog_replay_location() - CAST (\'0/0\' AS pg_lsn) ',
	         '		AS wal_replayed_bytes, ',
	         '',
	         'CASE pg_is_in_recovery() WHEN \'t\' ',
	         'THEN (SELECT pg_last_xlog_receive_location() - ',
	         '		CAST (\'0/0\' AS pg_lsn))',
	         'ELSE (NULL) END AS wal_received_bytes, ',
	         '',
	         'CASE pg_is_in_recovery() WHEN \'t\' ',
	         'THEN (NULL) ',
	         'ELSE (SELECT pg_current_xlog_flush_location() - ',
	         '		CAST (\'0/0\' AS pg_lsn)) END ',
	         '              AS wal_flushed_bytes, ',
	         '',
	         'CASE pg_is_in_recovery() WHEN \'t\' ',
	         'THEN (NULL) ',
	         'ELSE (SELECT pg_current_xlog_insert_location() - ',
	         '		CAST (\'0/0\' AS pg_lsn)) END ',
	         '              AS wal_inserted_bytes;'
	     ].join('\n'),
	     'counters': [
	         { 'attr': 'wal_inserted_bytes', 'help': 'WAL bytes inserted' },
	         { 'attr': 'wal_replayed_bytes',
	           'help': 'WAL bytes replayed into DB' },
	         { 'attr': 'wal_received_bytes',
	           'help': 'WAL bytes received from upstream server' },
	         { 'attr': 'wal_flushed_bytes', 'help': 'WAL bytes flushed ' +
	           'to disk' }
	     ]
	}, {
	    'name': 'pg_stat_activity',
	    'statkey': 'datname',
	    'metadata': [ 'datname', 'state' ],
	    'sql': [
	        'SELECT ',
	        'pg_database.datname, states.state, ',
	        'COALESCE(connections, 0) as connections ',
	        'FROM ( ',
	        '		VALUES ',
	        '		(\'active\'), ',
	        '		(\'idle\'), ',
	        '		(\'idle in transaction\'), ',
	        '		(\'idle in transaction (aborted)\'), ',
	        '		(\'fastpath function call\'), ',
	        '		(\'disabled\') ',
	        ') AS states(state) CROSS JOIN pg_database ',
	        'LEFT JOIN ( ',
	        '		SELECT ',
	        '		datname, state, count(*) AS connections ',
	        '		FROM get_stat_activity() ',
	        '               GROUP BY datname,state) AS active ',
	        'ON states.state = active.state ',
	        'AND pg_database.datname = active.datname ',
	        'WHERE pg_database.datname NOT LIKE \'template%\';'
	    ].join('\n'),
	    'gauges': [ { 'attr': 'connections', 'help': 'worker process' +
	        ' state' } ]
	}, {
	     'name': 'pg_stat_database',
	     'statkey': 'datname',
	     'metadata': [ 'datname' ],
	     'sql': [
	         'SELECT * ',
	         'FROM pg_stat_database ',
	         'WHERE datname NOT LIKE \'postgres\' AND ',
	         'datname NOT LIKE \'template%\';'
	     ].join('\n'),
	     'gauges': [ { 'attr': 'numbackends',
	         'help': 'number of connections' } ],
	     'counters': [
	         { 'attr': 'tup_returned', 'help': 'tuples returned' },
	         { 'attr': 'tup_fetched', 'help': 'tuples fetched' },
	         { 'attr': 'tup_inserted', 'help': 'tuples inserted' },
	         { 'attr': 'tup_updated', 'help': 'tuples updated' },
	         { 'attr': 'tup_deleted', 'help': 'tuples deleted' },
	         { 'attr': 'blks_read', 'help': 'blocks read from disk' },
	         { 'attr': 'blks_hit', 'help': 'blocks read from buffercache' },
	         { 'attr': 'xact_commit', 'help': 'transactions committed' },
	         { 'attr': 'xact_rollback', 'help': 'transactions rolled' +
	           ' back' },
	         { 'attr': 'blk_read_time', 'help': 'time spent reading blocks',
	           'unit': 'ms' },
	         { 'attr': 'blk_write_time', 'help': 'time spent writing' +
	           ' blocks', 'unit': 'ms' }
	     ]
	}, {
	    'name': 'pg_relation_size',
	    'statkey': 'relname',
	    'metadata': [ 'relname' ],
	    'sql': [
	        'SELECT relname, ',
	        '		c.reltuples AS row_estimate,',
	        '		pg_total_relation_size(c.oid) AS total_bytes,',
	        '		pg_indexes_size(c.oid) AS index_bytes,',
	        '		pg_total_relation_size(reltoastrelid) AS',
		'               toast_bytes ',
	        'FROM pg_class c ',
	        'LEFT JOIN pg_namespace n ON n.oid = c.relnamespace ',
	        'WHERE relkind = \'r\' AND nspname LIKE \'public\';'
	    ].join('\n'),
	    'gauges': [
	        { 'attr': 'row_estimate', 'help': 'estimated number of' +
	          ' tuples' },
	        { 'attr': 'total_bytes', 'help': 'total bytes used' },
	        { 'attr': 'index_bytes', 'help': 'bytes used by indexes' },
	        { 'attr': 'toast_bytes', 'help': 'bytes used by toast files' }
	    ]
	}, {
	     'name': 'pg_stat_bgwriter',
	     'statkey': 'bgwriter',
	     'metadata': [],
	     'sql': [
	         'SELECT * ',
	         'FROM pg_stat_bgwriter;'
	     ].join('\n'),
	     'counters': [
	         { 'attr': 'checkpoints_timed', 'help': 'scheduled' +
	           ' checkpoints' },
	         { 'attr': 'checkpoints_req', 'help': 'requested checkpoints' },
	         { 'attr': 'checkpoint_write_time', 'help': 'time spent' +
	           ' writing checkpoints to disk', 'unit': 'ms' },
	         { 'attr': 'checkpoint_sync_time', 'help': 'time spent' +
	           ' synchronizing checkpoints to disk', 'unit': 'ms' },
	         { 'attr': 'buffers_checkpoint', 'help': 'buffers written' +
	           ' during checkpoints' },
	         { 'attr': 'buffers_clean', 'help': 'buffers written by' +
	           ' bgwriter' },
	         { 'attr': 'maxwritten_clean', 'help': 'number of times' +
	           ' bgwriter stopped a cleaning scan because too many' +
	           ' buffers were written' },
	         { 'attr': 'buffers_backend', 'help': 'buffers written by a' +
	           ' backend' },
	         { 'attr': 'buffers_backend_fsync', 'help': 'number of fsync' +
	           ' calls by backends' },
	         { 'attr': 'buffers_alloc',
	           'help': 'number of buffers allocated' }
	     ]
	}, {
	    'name': 'pg_vacuum',
	    'statkey': 'relname',
	    'metadata': ['relname'],
	    'sql': [ // relowner 10 is hard-coded to be the 'postgres' superuser
	        'SELECT ',
	        '	     relname, age(relfrozenxid) AS xid_age, ',
	        '	     (SELECT ',
	        '		 setting::int FROM pg_settings ',
	        '		 WHERE',
	        '		 name = \'autovacuum_freeze_max_age\') - ',
	        '            age(relfrozenxid)',
	        '	     AS tx_until_wraparound_autovacuum ',
	        'FROM pg_class WHERE relowner != 10 AND relkind = \'r\';'
	    ].join('\n'),
	    'gauges': [
	        { 'attr': 'xid_age', 'help': 'transactions since last ' +
	          'wraparound autovacuum' },
	        { 'attr': 'tx_until_wraparound_autovacuum', 'help':
	          'transactions until the next wraparound autovacuum' }
	    ]
	}, {
	     'name': 'pg_stat_progress_vacuum',
	     'statkey': 'relname',
	     'metadata': [ 'relname', 'vacuum_mode' ],
	     'sql': [
	         'SELECT * FROM get_stat_progress_vacuum()'
	     ].join('\n'),
	     'gauges': [
	         { 'attr': 'phase', 'help': 'current processing phase of ' +
	           'vacuum', 'expires': true, 'expiryPeriod': expiryPeriod },
	         { 'attr': 'query_start', 'help': 'unix epoch timestamp of ' +
	           'the vacuum began', 'expires': true,
	           'expiryPeriod': expiryPeriod },
	         { 'attr': 'heap_blks_total', 'help': 'total number of heap ' +
	           'blocks in the table as of the beginning of the scan',
	           'expires': true, 'expiryPeriod': expiryPeriod },
	         { 'attr': 'heap_blks_scanned', 'help': 'number of heap ' +
	           'blocks scanned', 'expires': true,
	           'expiryPeriod': expiryPeriod },
	         { 'attr': 'heap_blks_vacuumed', 'help': 'number of heap ' +
	           'blocks vacuumed', 'expires': true,
	           'expiryPeriod': expiryPeriod },
	         { 'attr': 'index_vacuum_count', 'help': 'number of ' +
	           'completed index vacuum cycles', 'expires': true,
	           'expiryPeriod': expiryPeriod },
	         { 'attr': 'max_dead_tuples', 'help': 'number of dead tuples ' +
	           'that we can store before needing to perform an index ' +
	           'vacuum cycle', 'expires': true,
	           'expiryPeriod': expiryPeriod },
	         { 'attr': 'num_dead_tuples', 'help': 'number of dead tuples ' +
	           'collected since the last index vacuum cycle',
	           'expires': true, 'expiryPeriod': expiryPeriod }
	     ]
	}];
>>>>>>> fb8d355a

function Query(args, sql) {
	this.q_name = args.name;
	this.q_statkey = args.statkey || null;
	this.q_gauges = (args.gauges || []).slice(0);
	this.q_counters = (args.counters || []).slice(0);
	this.q_metadata = (args.metadata || []).slice(0);

	this.q_sql = sql;
}

function getQueries(args) {
	mod_assertplus.object(args, 'args');
	mod_assertplus.number(args.interval, 'args.interval');
	mod_assertplus.number(args.pg_version, 'args.pg_version');

	var validator = mod_ajv({ 'allErrors': true });
	if (!validator.validate(QUERY_SCHEMA, QUERIES)) {
		var errStr = JSON.stringify(validator.errors, null, 4);
		throw new Error('Query validation has failed: ' + errStr);
	}

	var applicableQueries = [];

	QUERIES.forEach(function (query) {
		if (query.hasOwnProperty('gauges')) {
			query.gauges.forEach(function (gauge) {
				if (gauge.expires) {
					gauge.expiryPeriod =
					    args.interval + 30000;
				}
			});
		}

		/*
		 * It's possible for a query to not be applicable to the
		 * provided version of postgres, so we want to be sure that
		 * we're only passing back queries that we know will run
		 * against the provided version.
		 */
		var applicableSql = null;
		mod_jsprim.forEachKey(query.versionToSql,
		    function (min_pg_version, sql) {
			if (min_pg_version === 'all') {
				applicableSql = sql;
				return;
			}

			var min_pg_version_num =
			    mod_jsprim.parseInteger(min_pg_version);

			/*
			 * The query schema has already validated that our keys
			 * are strings of numbers by this point, but we make
			 * this assertion in case values that fit the schema get
			 * here but jsprim doesn't like them.
			 */
			mod_assertplus.ok(
			    !(min_pg_version_num instanceof Error),
			    min_pg_version_num);

			if (args.pg_version >= min_pg_version_num) {
				applicableSql = sql;
			}
		});
		if (applicableSql !== null) {
			mod_assertplus.string(applicableSql);
			applicableQueries.push(new Query(
			    query, applicableSql));
		}
	});

	return (applicableQueries);
}

module.exports.getQueries = getQueries;
module.exports._schema = QUERY_SCHEMA;<|MERGE_RESOLUTION|>--- conflicted
+++ resolved
@@ -115,7 +115,6 @@
     }
 };
 
-<<<<<<< HEAD
 var QUERIES = [ {
     'name': 'pg_stat_user_tables',
     'statkey': 'relname',
@@ -468,7 +467,7 @@
 }, {
     'name': 'pg_stat_progress_vacuum',
     'statkey': 'relname',
-    'metadata': [ 'relname' ],
+    'metadata': [ 'relname', 'vacuum_mode' ],
     'versionToSql': {
 	'90600': 'SELECT * FROM get_stat_progress_vacuum();'
     },
@@ -509,287 +508,6 @@
 	'expires': true
     } ]
 } ];
-=======
-	var queries = [ {
-	    'name': 'pg_stat_user_tables',
-	     'sql': 'SELECT * FROM pg_stat_user_tables',
-	     'statkey': 'relname',
-	     'metadata': [ 'relname' ],
-	     'counters': [
-	         { 'attr': 'analyze_count',
-	           'help': 'manual anaylze operations' },
-	         { 'attr': 'autoanalyze_count',
-	           'help': 'autoanalyze operations' },
-	         { 'attr': 'autovacuum_count',
-	           'help': 'autovacuum operations' },
-	         { 'attr': 'idx_scan', 'help': 'index scans' },
-	         { 'attr': 'idx_tup_fetch', 'help': 'index tuples fetched' },
-	         { 'attr': 'n_tup_del', 'help': 'tuples deleted' },
-	         { 'attr': 'n_tup_hot_upd', 'help': 'tuples updated (hot)' },
-	         { 'attr': 'n_tup_ins', 'help': 'tuples inserted' },
-	         { 'attr': 'n_tup_upd', 'help': 'tuples updated' },
-	         { 'attr': 'seq_scan', 'help': 'sequential table scans' },
-	         { 'attr': 'seq_tup_read', 'help': 'sequential tuples read' },
-	         { 'attr': 'vacuum_count', 'help': 'manual vacuum operations' }
-	     ],
-	     'gauges': [
-	         { 'attr': 'n_live_tup', 'help': 'estimated live tuples' },
-	         { 'attr': 'n_dead_tup', 'help': 'estimated dead tuples' }
-	     ]
-	}, {
-	    'name': 'pg_statio_user_tables',
-	    'sql': 'SELECT * FROM pg_statio_user_tables',
-	    'statkey': 'relname',
-	    'metadata': [ 'relname' ],
-	    'counters': [
-	        { 'attr': 'heap_blks_read',
-	          'help': 'number of disk blocks read from this table' },
-	        { 'attr': 'heap_blks_hit',
-	          'help': 'number of buffer hits in this table' },
-	        { 'attr': 'idx_blks_read',
-	          'help': 'number of disk blocks read from all indexes on ' +
-	          'this table' },
-	        { 'attr': 'idx_blks_hit',
-	          'help': 'number of disk blocks hit in all indexes on this ' +
-	          'table' }
-	      ]
-	}, {
-	    'name': 'pg_statio_user_indexes',
-	    'sql': 'SELECT * FROM pg_statio_user_indexes',
-	    'statkey': 'indexrelname',
-	    'metadata': [ 'indexrelname', 'relname' ],
-	    'counters': [
-	        { 'attr': 'idx_blks_read',
-	          'help': 'number of disk blocks read from this index' },
-	        { 'attr': 'idx_blks_hit',
-	          'help': 'number of buffer hits in this index' }
-	    ]
-	}, {
-	     'name': 'pg_stat_replication',
-	     'statkey': 'application_name',
-	     'metadata': [ 'sync_state' ],
-	     'sql': [ /* this only works on Postgres 9.4+ */
-	         'SELECT ',
-	         'sync_state, ',
-	         'sent_location - CAST (\'0/0\' AS pg_lsn) AS wal_sent, ',
-	         'write_location - CAST (\'0/0\' AS pg_lsn) ',
-	         'AS replica_wal_written, ',
-	         'flush_location - CAST (\'0/0\' AS pg_lsn) ',
-	         'AS replica_wal_flushed, ',
-	         'replay_location - CAST (\'0/0\' AS pg_lsn) AS ',
-	         'replica_wal_replayed ',
-	         'FROM get_stat_replication();'
-	     ].join('\n'),
-	     'counters': [
-	         { 'attr': 'wal_sent',
-	           'help': 'wal bytes sent to replica', 'unit': 'bytes' },
-	         { 'attr': 'replica_wal_written',
-	           'help': 'wal bytes written by replica', 'unit': 'bytes' },
-	         { 'attr': 'replica_wal_flushed',
-	           'help': 'wal bytes flushed by replica', 'unit': 'bytes' },
-	         { 'attr': 'replica_wal_replayed',
-	           'help': 'wal bytes replayed into database by replica',
-	           'unit': 'bytes' }
-	     ]
-	}, {
-	     'name': 'pg_recovery',
-	     'statkey': 'recovery',
-	     'metadata': [],
-	     'sql': [
-	         'SELECT \'recovery\' as recovery, ',
-	         'pg_last_xlog_replay_location() - CAST (\'0/0\' AS pg_lsn) ',
-	         '		AS wal_replayed_bytes, ',
-	         '',
-	         'CASE pg_is_in_recovery() WHEN \'t\' ',
-	         'THEN (SELECT pg_last_xlog_receive_location() - ',
-	         '		CAST (\'0/0\' AS pg_lsn))',
-	         'ELSE (NULL) END AS wal_received_bytes, ',
-	         '',
-	         'CASE pg_is_in_recovery() WHEN \'t\' ',
-	         'THEN (NULL) ',
-	         'ELSE (SELECT pg_current_xlog_flush_location() - ',
-	         '		CAST (\'0/0\' AS pg_lsn)) END ',
-	         '              AS wal_flushed_bytes, ',
-	         '',
-	         'CASE pg_is_in_recovery() WHEN \'t\' ',
-	         'THEN (NULL) ',
-	         'ELSE (SELECT pg_current_xlog_insert_location() - ',
-	         '		CAST (\'0/0\' AS pg_lsn)) END ',
-	         '              AS wal_inserted_bytes;'
-	     ].join('\n'),
-	     'counters': [
-	         { 'attr': 'wal_inserted_bytes', 'help': 'WAL bytes inserted' },
-	         { 'attr': 'wal_replayed_bytes',
-	           'help': 'WAL bytes replayed into DB' },
-	         { 'attr': 'wal_received_bytes',
-	           'help': 'WAL bytes received from upstream server' },
-	         { 'attr': 'wal_flushed_bytes', 'help': 'WAL bytes flushed ' +
-	           'to disk' }
-	     ]
-	}, {
-	    'name': 'pg_stat_activity',
-	    'statkey': 'datname',
-	    'metadata': [ 'datname', 'state' ],
-	    'sql': [
-	        'SELECT ',
-	        'pg_database.datname, states.state, ',
-	        'COALESCE(connections, 0) as connections ',
-	        'FROM ( ',
-	        '		VALUES ',
-	        '		(\'active\'), ',
-	        '		(\'idle\'), ',
-	        '		(\'idle in transaction\'), ',
-	        '		(\'idle in transaction (aborted)\'), ',
-	        '		(\'fastpath function call\'), ',
-	        '		(\'disabled\') ',
-	        ') AS states(state) CROSS JOIN pg_database ',
-	        'LEFT JOIN ( ',
-	        '		SELECT ',
-	        '		datname, state, count(*) AS connections ',
-	        '		FROM get_stat_activity() ',
-	        '               GROUP BY datname,state) AS active ',
-	        'ON states.state = active.state ',
-	        'AND pg_database.datname = active.datname ',
-	        'WHERE pg_database.datname NOT LIKE \'template%\';'
-	    ].join('\n'),
-	    'gauges': [ { 'attr': 'connections', 'help': 'worker process' +
-	        ' state' } ]
-	}, {
-	     'name': 'pg_stat_database',
-	     'statkey': 'datname',
-	     'metadata': [ 'datname' ],
-	     'sql': [
-	         'SELECT * ',
-	         'FROM pg_stat_database ',
-	         'WHERE datname NOT LIKE \'postgres\' AND ',
-	         'datname NOT LIKE \'template%\';'
-	     ].join('\n'),
-	     'gauges': [ { 'attr': 'numbackends',
-	         'help': 'number of connections' } ],
-	     'counters': [
-	         { 'attr': 'tup_returned', 'help': 'tuples returned' },
-	         { 'attr': 'tup_fetched', 'help': 'tuples fetched' },
-	         { 'attr': 'tup_inserted', 'help': 'tuples inserted' },
-	         { 'attr': 'tup_updated', 'help': 'tuples updated' },
-	         { 'attr': 'tup_deleted', 'help': 'tuples deleted' },
-	         { 'attr': 'blks_read', 'help': 'blocks read from disk' },
-	         { 'attr': 'blks_hit', 'help': 'blocks read from buffercache' },
-	         { 'attr': 'xact_commit', 'help': 'transactions committed' },
-	         { 'attr': 'xact_rollback', 'help': 'transactions rolled' +
-	           ' back' },
-	         { 'attr': 'blk_read_time', 'help': 'time spent reading blocks',
-	           'unit': 'ms' },
-	         { 'attr': 'blk_write_time', 'help': 'time spent writing' +
-	           ' blocks', 'unit': 'ms' }
-	     ]
-	}, {
-	    'name': 'pg_relation_size',
-	    'statkey': 'relname',
-	    'metadata': [ 'relname' ],
-	    'sql': [
-	        'SELECT relname, ',
-	        '		c.reltuples AS row_estimate,',
-	        '		pg_total_relation_size(c.oid) AS total_bytes,',
-	        '		pg_indexes_size(c.oid) AS index_bytes,',
-	        '		pg_total_relation_size(reltoastrelid) AS',
-		'               toast_bytes ',
-	        'FROM pg_class c ',
-	        'LEFT JOIN pg_namespace n ON n.oid = c.relnamespace ',
-	        'WHERE relkind = \'r\' AND nspname LIKE \'public\';'
-	    ].join('\n'),
-	    'gauges': [
-	        { 'attr': 'row_estimate', 'help': 'estimated number of' +
-	          ' tuples' },
-	        { 'attr': 'total_bytes', 'help': 'total bytes used' },
-	        { 'attr': 'index_bytes', 'help': 'bytes used by indexes' },
-	        { 'attr': 'toast_bytes', 'help': 'bytes used by toast files' }
-	    ]
-	}, {
-	     'name': 'pg_stat_bgwriter',
-	     'statkey': 'bgwriter',
-	     'metadata': [],
-	     'sql': [
-	         'SELECT * ',
-	         'FROM pg_stat_bgwriter;'
-	     ].join('\n'),
-	     'counters': [
-	         { 'attr': 'checkpoints_timed', 'help': 'scheduled' +
-	           ' checkpoints' },
-	         { 'attr': 'checkpoints_req', 'help': 'requested checkpoints' },
-	         { 'attr': 'checkpoint_write_time', 'help': 'time spent' +
-	           ' writing checkpoints to disk', 'unit': 'ms' },
-	         { 'attr': 'checkpoint_sync_time', 'help': 'time spent' +
-	           ' synchronizing checkpoints to disk', 'unit': 'ms' },
-	         { 'attr': 'buffers_checkpoint', 'help': 'buffers written' +
-	           ' during checkpoints' },
-	         { 'attr': 'buffers_clean', 'help': 'buffers written by' +
-	           ' bgwriter' },
-	         { 'attr': 'maxwritten_clean', 'help': 'number of times' +
-	           ' bgwriter stopped a cleaning scan because too many' +
-	           ' buffers were written' },
-	         { 'attr': 'buffers_backend', 'help': 'buffers written by a' +
-	           ' backend' },
-	         { 'attr': 'buffers_backend_fsync', 'help': 'number of fsync' +
-	           ' calls by backends' },
-	         { 'attr': 'buffers_alloc',
-	           'help': 'number of buffers allocated' }
-	     ]
-	}, {
-	    'name': 'pg_vacuum',
-	    'statkey': 'relname',
-	    'metadata': ['relname'],
-	    'sql': [ // relowner 10 is hard-coded to be the 'postgres' superuser
-	        'SELECT ',
-	        '	     relname, age(relfrozenxid) AS xid_age, ',
-	        '	     (SELECT ',
-	        '		 setting::int FROM pg_settings ',
-	        '		 WHERE',
-	        '		 name = \'autovacuum_freeze_max_age\') - ',
-	        '            age(relfrozenxid)',
-	        '	     AS tx_until_wraparound_autovacuum ',
-	        'FROM pg_class WHERE relowner != 10 AND relkind = \'r\';'
-	    ].join('\n'),
-	    'gauges': [
-	        { 'attr': 'xid_age', 'help': 'transactions since last ' +
-	          'wraparound autovacuum' },
-	        { 'attr': 'tx_until_wraparound_autovacuum', 'help':
-	          'transactions until the next wraparound autovacuum' }
-	    ]
-	}, {
-	     'name': 'pg_stat_progress_vacuum',
-	     'statkey': 'relname',
-	     'metadata': [ 'relname', 'vacuum_mode' ],
-	     'sql': [
-	         'SELECT * FROM get_stat_progress_vacuum()'
-	     ].join('\n'),
-	     'gauges': [
-	         { 'attr': 'phase', 'help': 'current processing phase of ' +
-	           'vacuum', 'expires': true, 'expiryPeriod': expiryPeriod },
-	         { 'attr': 'query_start', 'help': 'unix epoch timestamp of ' +
-	           'the vacuum began', 'expires': true,
-	           'expiryPeriod': expiryPeriod },
-	         { 'attr': 'heap_blks_total', 'help': 'total number of heap ' +
-	           'blocks in the table as of the beginning of the scan',
-	           'expires': true, 'expiryPeriod': expiryPeriod },
-	         { 'attr': 'heap_blks_scanned', 'help': 'number of heap ' +
-	           'blocks scanned', 'expires': true,
-	           'expiryPeriod': expiryPeriod },
-	         { 'attr': 'heap_blks_vacuumed', 'help': 'number of heap ' +
-	           'blocks vacuumed', 'expires': true,
-	           'expiryPeriod': expiryPeriod },
-	         { 'attr': 'index_vacuum_count', 'help': 'number of ' +
-	           'completed index vacuum cycles', 'expires': true,
-	           'expiryPeriod': expiryPeriod },
-	         { 'attr': 'max_dead_tuples', 'help': 'number of dead tuples ' +
-	           'that we can store before needing to perform an index ' +
-	           'vacuum cycle', 'expires': true,
-	           'expiryPeriod': expiryPeriod },
-	         { 'attr': 'num_dead_tuples', 'help': 'number of dead tuples ' +
-	           'collected since the last index vacuum cycle',
-	           'expires': true, 'expiryPeriod': expiryPeriod }
-	     ]
-	}];
->>>>>>> fb8d355a
 
 function Query(args, sql) {
 	this.q_name = args.name;
